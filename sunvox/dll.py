"""
ctypes wrapper for the SunVox DLL

Naming conventions:

-   Enums are translated from `PREFIX_NAME` to `PREFIX.NAME`:
    `NOTECMD_NOTE_OFF` becomes `NOTECMD.NOTE_OFF`

-   Structure names retain their original case:
    `sunvox_note`, not `SunvoxNote`

-   Function names do not contain a `sv_` prefix:
    `sv_init` becomes `init`
"""

import inspect
import os
import sys
from ctypes import c_char_p, c_int, c_void_p, c_uint32
from ctypes.util import find_library
from textwrap import dedent
from typing import Callable, Any, Optional

from sunvox.types import sunvox_note_p, c_uint32_p, c_int16_p, c_float_p

DEFAULT_DLL_BASE = os.path.abspath(os.path.join(os.path.dirname(__file__), "lib"))
DLL_BASE = os.environ.get("SUNVOX_DLL_BASE", DEFAULT_DLL_BASE)
DLL_PATH = os.environ.get("SUNVOX_DLL_PATH")

PLATFORM_RELATIVE_PATHS = {
    ("darwin", True): "macos/lib_x86_64/sunvox.dylib",
    ("darwin-arm", True): "macos/lib_arm64/sunvox.dylib",
    ("linux", True): "linux/lib_x86_64/sunvox.so",
    ("linux", False): "linux/lib_x86/sunvox.so",
    ("linux-arm", False): "linux/lib_arm/sunvox.so",
    ("linux-arm", True): "linux/lib_arm64/sunvox.so",
    ("win32", True): "sunvox",
    ("win32", False): "sunvox",
}


def _load_library():
    if DLL_PATH is not None:
        sunvox_lib_path = DLL_PATH
    elif DLL_BASE is not None:
        sunvox_lib_path = _find_sunvox_lib_path_from_dll_base()
    else:
        sunvox_lib_path = find_library("sunvox")

    if sys.platform == "win32":
        from ctypes import windll as loader
    else:
        from ctypes import cdll as loader

    return loader.LoadLibrary(sunvox_lib_path)


def _find_sunvox_lib_path_from_dll_base():
    platform = _platform_with_machine()
    is64bit = sys.maxsize > 2**32
    key = (platform, is64bit)
    rel_path = PLATFORM_RELATIVE_PATHS.get(key)
    if platform == "win32":
        machine_path = "lib_x86_64" if is64bit else "lib_x86"
        lib_path = os.path.join(DEFAULT_DLL_BASE, "windows", machine_path)
        os.environ["PATH"] = f"{lib_path};{os.environ['PATH']}"
        return f"{lib_path}\\{rel_path}.dll"
    if rel_path is not None:
        return os.path.join(DLL_BASE, rel_path)
    raise NotImplementedError("SunVox library not available for your platform.")


def _platform_with_machine():
    platform = sys.platform
    machine = os.uname().machine if platform != "win32" else None
    if platform == "darwin" and machine == "arm64":
        return "darwin-arm"
    if platform == "linux" and machine in {"armv7l", "aarch64"}:
        return "linux-arm"
    return platform


_s = _load_library()


GenericFunction = Callable[..., Any]


def sunvox_fn(
    c_fn,
    arg_ctypes=None,
    return_ctype=None,
    needs_lock=False,
):
    """
    Decorate a ctypes function based on a function declaration's type annotations.

    :param c_fn: The function in the loaded SunVox library (`_s` global)
    :return: The decorated function.
    """

    def decorator(fn: GenericFunction) -> GenericFunction:
        spec = inspect.getfullargspec(fn)
        annotations = spec.annotations
        ctypes = arg_ctypes or [annotations[arg] for arg in spec.args]
        arg_sig = ", ".join(
            f"{arg}: {ctype}" for (arg, ctype) in zip(spec.args, ctypes)
        )
        signature = f"{fn.__name__}({arg_sig})"
        doc = dedent(fn.__doc__ or "").strip()
        c_fn.argtypes = arg_ctypes
        c_fn.restype = return_ctype or annotations["return"]
        c_fn.needs_lock = needs_lock
        c_fn.sunvox_dll_fn = True
        c_fn.__doc__ = f"{signature}\n\n{doc}"
        return c_fn

    return decorator


@sunvox_fn(
    _s.sv_init,
    [
        c_char_p,
        c_int,
        c_int,
        c_uint32,
    ],
    c_int,
)
def init(
    config: Optional[bytes],
    freq: int,
    channels: int,
    flags: int,
) -> int:
    """
    global sound system init

    Parameters:
      config -
        string with additional configuration in the following format:
          "option_name=value|option_name=value";
        example: "buffer=1024|audiodriver=alsa|audiodevice=hw:0,0";
        use null if you agree to the automatic configuration;
      freq -
        desired sample rate (Hz); min - 44100;
        the actual rate may be different, if INIT_FLAG.USER_AUDIO_CALLBACK is not set;
      channels - only 2 supported now;
      flags - mix of the INIT_FLAG.xxx flags.
    """


@sunvox_fn(
    _s.sv_deinit,
    [],
    c_int,
)
def deinit() -> int:
    """
    global sound system deinit
    """


@sunvox_fn(
    _s.sv_get_sample_rate,
    [],
    c_int,
)
def get_sample_rate() -> int:
    """
    Get current sampling rate (it may differ from the frequency specified in sv_init())
    """


@sunvox_fn(
    _s.sv_update_input,
    [],
    c_int,
)
def update_input() -> int:
    """
    handle input ON/OFF requests to enable/disable input ports of the sound card
    (for example, after the Input module creation).

    Call it from the main thread only, where the SunVox sound stream is not locked.
    """


@sunvox_fn(
    _s.sv_audio_callback,
    [
        c_void_p,
        c_int,
        c_int,
        c_uint32,
    ],
    c_int,
)
def audio_callback(
    buf: bytes,
    frames: int,
    latency: int,
    out_time: int,
) -> int:
    """
    get the next piece of SunVox audio from the Output module.

    With audio_callback() you can ignore the built-in SunVox sound output mechanism
    and use some other sound system.

    INIT_FLAG.USER_AUDIO_CALLBACK flag in sv_init() mus be set.

    Parameters:
      buf -
        destination buffer of type int16_t (if INIT_FLAG.AUDIO_INT16 used in init())
          or float (if INIT_FLAG.AUDIO_FLOAT32 used in init());
        stereo data will be interleaved in this buffer: LRLR... ;
        where the LR is the one frame (Left+Right channels);
      frames - number of frames in destination buffer;
      latency - audio latency (in frames);
      out_time - buffer output time (in system ticks, SunVox time space);

    Return values: 0 - silence (buffer filled with zeroes); 1 - some signal.

    Example 1 (simplified, without accurate time sync) - suitable for most cases:
      sv_audio_callback( buf, frames, 0, sv_get_ticks() );

    Example 2 (accurate time sync) - when you need to maintain exact time intervals
                                     between incoming events (notes, commands, etc.):
      user_out_time = ... ; //output time in user time space
                            //(depends on your own implementation)
      user_cur_time = ... ; //current time in user time space
      user_ticks_per_second = ... ; //ticks per second in user time space
      user_latency = user_out_time - user_cur_time; //latency in user time space
      uint32_t sunvox_latency =
        ( user_latency * sv_get_ticks_per_second() ) / user_ticks_per_second;
        //latency in SunVox time space
      uint32_t latency_frames =
        ( user_latency * sample_rate_Hz ) / user_ticks_per_second;
        //latency in frames
      sv_audio_callback( buf, frames, latency_frames, sv_get_ticks() + sunvox_latency );
    """


@sunvox_fn(
    _s.sv_audio_callback2,
    [
        c_void_p,
        c_int,
        c_int,
        c_uint32,
        c_int,
        c_int,
        c_void_p,
    ],
    c_int,
)
def audio_callback2(
    buf: bytes,
    frames: int,
    latency: int,
    out_time: int,
    in_type: int,
    in_channels: int,
    in_buf: bytes,
) -> int:
    """
    send some data to the Input module and receive the filtered data from the Output
    module.

    It's the same as sv_audio_callback() but you also can specify the input buffer.

    Parameters:
      ...
      in_type - input buffer type:
        0 - int16_t (16bit integer);
        1 - float (32bit floating point);
      in_channels - number of input channels;
      in_buf -
        input buffer;
        stereo data must be interleaved in this buffer: LRLR... ;
        where the LR is the one frame (Left+Right channels);
    """


@sunvox_fn(
    _s.sv_open_slot,
    [
        c_int,
    ],
    c_int,
)
def open_slot(slot: int) -> int:
    """
    open sound slot for SunVox.

    You can use several slots simultaneously (each slot with its own SunVox engine).

    Use lock/unlock when you simultaneously read and modify SunVox data from different
    threads (for the same slot);

    example:
      thread 1: sv_lock_slot(0); sv_get_module_flags(0,mod1); sv_unlock_slot(0);
      thread 2: sv_lock_slot(0); sv_remove_module(0,mod2); sv_unlock_slot(0);

    Some functions (marked as "USE LOCK/UNLOCK") can't work without lock/unlock at all.
    """


@sunvox_fn(
    _s.sv_close_slot,
    [
        c_int,
    ],
    c_int,
)
def close_slot(
    slot: int,
) -> int:
    """
    close sound slot for SunVox.

    You can use several slots simultaneously (each slot with its own SunVox engine).

    Use lock/unlock when you simultaneously read and modify SunVox data from different
    threads (for the same slot);

    example:
      thread 1: sv_lock_slot(0); sv_get_module_flags(0,mod1); sv_unlock_slot(0);
      thread 2: sv_lock_slot(0); sv_remove_module(0,mod2); sv_unlock_slot(0);

    Some functions (marked as "USE LOCK/UNLOCK") can't work without lock/unlock at all.
    """


@sunvox_fn(
    _s.sv_lock_slot,
    [
        c_int,
    ],
    c_int,
)
def lock_slot(
    slot: int,
) -> int:
    """
    lock sound slot for SunVox.

    You can use several slots simultaneously (each slot with its own SunVox engine).

    Use lock/unlock when you simultaneously read and modify SunVox data from different
    threads (for the same slot);

    example:
      thread 1: sv_lock_slot(0); sv_get_module_flags(0,mod1); sv_unlock_slot(0);
      thread 2: sv_lock_slot(0); sv_remove_module(0,mod2); sv_unlock_slot(0);

    Some functions (marked as "USE LOCK/UNLOCK") can't work without lock/unlock at all.
    """


@sunvox_fn(
    _s.sv_unlock_slot,
    [
        c_int,
    ],
    c_int,
)
def unlock_slot(
    slot: int,
) -> int:
    """
    unlock sound slot for SunVox.

    You can use several slots simultaneously (each slot with its own SunVox engine).

    Use lock/unlock when you simultaneously read and modify SunVox data from different
    threads (for the same slot);

    example:
      thread 1: sv_lock_slot(0); sv_get_module_flags(0,mod1); sv_unlock_slot(0);
      thread 2: sv_lock_slot(0); sv_remove_module(0,mod2); sv_unlock_slot(0);

    Some functions (marked as "USE LOCK/UNLOCK") can't work without lock/unlock at all.
    """


@sunvox_fn(
    _s.sv_load,
    [
        c_int,
        c_char_p,
    ],
    c_int,
)
def load(
    slot: int,
    name: bytes,
) -> int:
    """
    load SunVox project from the file.
    """


@sunvox_fn(
    _s.sv_load_from_memory,
    [
        c_int,
        c_void_p,
        c_uint32,
    ],
    c_int,
)
def load_from_memory(
    slot: int,
    data: bytes,
    data_size: int,
) -> int:
    """
    load SunVox project from the memory block.
    """


@sunvox_fn(
    _s.sv_save,
    [
        c_int,
        c_char_p,
    ],
    c_int,
)
def save(
    slot: int,
    name: bytes,
) -> int:
    """
    save project to the file.
    """


@sunvox_fn(
    _s.sv_play,
    [
        c_int,
    ],
    c_int,
)
def play(
    slot: int,
) -> int:
    """
    play from the current position
    """


@sunvox_fn(
    _s.sv_play_from_beginning,
    [
        c_int,
    ],
    c_int,
)
def play_from_beginning(
    slot: int,
) -> int:
    """
    play from the beginning (line 0)
    """


@sunvox_fn(
    _s.sv_stop,
    [
        c_int,
    ],
    c_int,
)
def stop(
    slot: int,
) -> int:
    """
    first call - stop playing;
    second call - reset all SunVox activity and switch the engine to standby mode.
    """


@sunvox_fn(
    _s.sv_pause,
    [
        c_int,
    ],
    c_int,
)
def pause(
    slot: int,
) -> int:
    """
    pause the audio stream on the specified slot
    """


@sunvox_fn(
    _s.sv_resume,
    [
        c_int,
    ],
    c_int,
)
def resume(
    slot: int,
) -> int:
    """
    resume the audio stream on the specified slot
    """


@sunvox_fn(
    _s.sv_sync_resume,
    [
        c_int,
    ],
    c_int,
)
def sync_resume(
    slot: int,
) -> int:
    """
    wait for sync (pattern effect 0x33 on any slot)
    and resume the audio stream on the specified slot
    """


@sunvox_fn(
    _s.sv_set_autostop,
    [
        c_int,
        c_int,
    ],
    c_int,
)
def set_autostop(
    slot: int,
    autostop: int,
) -> int:
    """
    autostop values:
      0 - disable autostop;
      1 - enable autostop.

    When disabled, song is playing infinitely in the loop.
    """


@sunvox_fn(
    _s.sv_get_autostop,
    [
        c_int,
    ],
    c_int,
)
def get_autostop(
    slot: int,
) -> int:
    """
    autostop values:
      0 - disable autostop;
      1 - enable autostop.

    When disabled, song is playing infinitely in the loop.
    """


@sunvox_fn(
    _s.sv_end_of_song,
    [
        c_int,
    ],
    c_int,
)
def end_of_song(
    slot: int,
) -> int:
    """
    return values:
      0 - song is playing now;
      1 - stopped.
    """


@sunvox_fn(
    _s.sv_rewind,
    [
        c_int,
        c_int,
    ],
    c_int,
)
def rewind(
    slot: int,
    line_num: int,
) -> int:
    pass


@sunvox_fn(
    _s.sv_volume,
    [
        c_int,
        c_int,
    ],
    c_int,
)
def volume(
    slot: int,
    vol: int,
) -> int:
    """
    set volume from 0 (min) to 256 (max 100%);

    negative values are ignored;

    return value: previous volume;
    """


@sunvox_fn(
    _s.sv_set_event_t,
    [
        c_int,
        c_int,
        c_int,
    ],
    c_int,
)
def set_event_t(
    slot: int,
    set: int,
    t: int,
) -> int:
    """
    set the time of events to be sent by sv_send_event()

    Parameters:
      slot;
      set:
        1 - set;
        0 - reset (use automatic time setting - the default mode);
      t: the time when the events occurred (in system ticks, SunVox time space).

    Examples:
      sv_set_event_t( slot, 1, 0 )
        //not specified - further events will be processed as quickly as possible
      sv_set_event_t( slot, 1, sv_get_ticks() )
        //time when the events will be processed = NOW + sound latancy * 2
    """


@sunvox_fn(
    _s.sv_send_event,
    [
        c_int,
        c_int,
        c_int,
        c_int,
        c_int,
        c_int,
        c_int,
    ],
    c_int,
)
def send_event(
    slot: int,
    track_num: int,
    note: int,
    vel: int,
    module: int,
    ctl: int,
    ctl_val: int,
) -> int:
    """
    send an event (note ON, note OFF, controller change, etc.)

    Parameters:
      slot;
      track_num - track number within the pattern;
      note:
        0 - nothing;
        1..127 - note num;
        128 - note off;
        129, 130... - see NOTECMD.xxx enums;
      vel: velocity 1..129; 0 - default;
      module: 0 (empty) or module number + 1 (1..65535);
      ctl: 0xCCEE. CC - number of a controller (1..255). EE - effect;
      ctl_val: value of controller or effect.
    """


@sunvox_fn(
    _s.sv_get_current_line,
    [
        c_int,
    ],
    c_int,
)
def get_current_line(slot: int) -> int:
    """
    Get current line number
    """


@sunvox_fn(
    _s.sv_get_current_line2,
    [
        c_int,
    ],
    c_int,
)
def get_current_line2(slot: int) -> int:
    """
    Get current line number in fixed point format 27.5
    """


@sunvox_fn(_s.sv_get_current_signal_level, [c_int, c_int], c_int)
def get_current_signal_level(slot: int, channel: int) -> int:
    """
    From 0 to 255
    """


@sunvox_fn(
    _s.sv_get_song_name,
    [c_int],
    c_char_p,
)
def get_song_name(slot: int) -> bytes:
    pass


@sunvox_fn(
    _s.sv_set_song_name,
    [
        c_int,
        c_char_p,
    ],
    c_int,
)
def set_song_name(slot: int, name: bytes) -> int:
    pass


@sunvox_fn(
    _s.sv_get_base_version,
    [
        c_int,
    ],
    c_int,
)
def get_base_version(slot: int) -> int:
    """
    Get the SunVox version used to create the project.
    """


@sunvox_fn(
    _s.sv_get_song_bpm,
    [
        c_int,
    ],
    c_int,
)
def get_song_bpm(slot: int) -> int:
    pass


@sunvox_fn(
    _s.sv_get_song_tpl,
    [
        c_int,
    ],
    c_int,
)
def get_song_tpl(slot: int) -> int:
    pass


@sunvox_fn(
    _s.sv_get_song_length_frames,
    [c_int],
    c_uint32,
)
def get_song_length_frames(slot: int) -> int:
    """
    Get the project length in frames.

    Frame is one discrete of the sound. Sample rate 44100 Hz means, that you hear 44100
    frames per second.
    """


@sunvox_fn(
    _s.sv_get_song_length_lines,
    [c_int],
    c_uint32,
)
def get_song_length_lines(slot: int) -> int:
    """
    Get the project length in lines.
    """


@sunvox_fn(
    _s.sv_get_time_map,
    [
        c_int,
        c_int,
        c_int,
        c_uint32_p,
        c_int,
    ],
    c_int,
)
def get_time_map(
    slot: int,
    start_line: int,
    len: int,
    dest: c_uint32_p,
    flags: int,
) -> int:
    """
    Parameters:
      slot;
      start_line - first line to read (usually 0);
      len - number of lines to read;
      dest -
        pointer to the buffer
        (size = len*sizeof(uint32_t)) for storing the map values;
      flags:
        TIME_MAP.SPEED: dest[X] = BPM | ( TPL << 16 )
          (speed at the beginning of line X);
        TIME_MAP.FRAMECNT: dest[X] = frame counter at the beginning of line X;

    Return value: 0 if successful, or negative value in case of some error.
    """


@sunvox_fn(
    _s.sv_new_module,
    [
        c_int,
        c_char_p,
        c_char_p,
        c_int,
        c_int,
        c_int,
    ],
    c_int,
    needs_lock=True,
)
def new_module(
    slot: int,
    type: bytes,
    name: bytes,
    x: int,
    y: int,
    z: int,
) -> int:
    """
    Create a new module.
    """


@sunvox_fn(
    _s.sv_remove_module,
    [
        c_int,
        c_int,
    ],
    c_int,
    needs_lock=True,
)
def remove_module(
    slot: int,
    mod_num: int,
) -> int:
    """
    Remove selected module.
    """


@sunvox_fn(
    _s.sv_connect_module,
    [
        c_int,
        c_int,
        c_int,
    ],
    c_int,
    needs_lock=True,
)
def connect_module(
    slot: int,
    source: int,
    destination: int,
) -> int:
    """
    Connect the source to the destination.
    """


@sunvox_fn(
    _s.sv_disconnect_module,
    [
        c_int,
        c_int,
        c_int,
    ],
    c_int,
    needs_lock=True,
)
def disconnect_module(
    slot: int,
    source: int,
    destination: int,
) -> int:
    """
    Disconnect the source from the destination.
    """


@sunvox_fn(
    _s.sv_load_module,
    [
        c_int,
        c_char_p,
        c_int,
        c_int,
        c_int,
    ],
    c_int,
)
def load_module(
    slot: int,
    file_name: bytes,
    x: int,
    y: int,
    z: int,
) -> int:
    """
    load a module or sample;

    supported file formats: sunsynth, xi, wav, aiff;

    return value: new module number or negative value in case of some error;
    """


@sunvox_fn(
    _s.sv_load_module_from_memory,
    [
        c_int,
        c_void_p,
        c_uint32_p,
        c_int,
        c_int,
        c_int,
    ],
    c_int,
)
def load_module_from_memory(
    slot: int,
    data: bytes,
    data_size: int,
    x: int,
    y: int,
    z: int,
) -> int:
    """
    load a module or sample from the memory block
    """


@sunvox_fn(
    _s.sv_sampler_load,
    [
        c_int,
        c_int,
        c_char_p,
        c_int,
    ],
    c_int,
)
def sampler_load(
    slot: int,
    mod_num: int,
    file_name: bytes,
    sample_slot: int,
) -> int:
    """
    load a sample to already created Sampler;
    to replace the whole sampler - set sample_slot to -1;
    """


@sunvox_fn(
    _s.sv_sampler_load_from_memory,
    [
        c_int,
        c_int,
        c_void_p,
        c_uint32,
        c_int,
    ],
    c_int,
)
def sampler_load_from_memory(
    slot: int,
    mod_num: int,
    data: bytes,
    data_size: int,
    sample_slot: int,
) -> int:
    """
    load a sample to already created Sampler;
    to replace the whole sampler - set sample_slot to -1;
    """


@sunvox_fn(
    _s.sv_sampler_par,
    [
        c_int,
        c_int,
        c_int,
        c_int,
        c_int,
        c_int,
    ],
    c_int,
)
def sampler_par(
    slot: int,
    mod_num: int,
    sample_slot: int,
    par: int,
    par_val: int,
    set: int,
) -> int:
    """
    set/get sample parameter:
      0 - Loop begin: 0 ... (sample_length - 1);
      1 - Loop length: 0 ... (sample_length - loop_begin);
      2 - Loop type: 0 - none; 1 - fwd; 2 - bidirectional;
      3 - Loop release flag: 0 - none; 1 - loop will be finished after the note release;
      4 - Volume: 0 ... 64;
      5 - Panning: 0 (left) ... 128 (center) ... 255 (right);
      6 - Finetune: -128 ... 0 ... +127 (higher value = higher pitch);
      7 - Relative note: -128 ... 0 ... +127 (higher value = higher pitch);
      8 - Start position: 0 ... (sample_length - 1);
    """


@sunvox_fn(
    _s.sv_metamodule_load,
    [
        c_int,
        c_int,
        c_char_p,
    ],
    c_int,
)
def metamodule_load(
    slot: int,
    mod_num: int,
    file_name: bytes,
) -> int:
    """
    load a file into the MetaModule;
    supported file formats: sunvox, mod, xm, midi;
    """


@sunvox_fn(
    _s.sv_metamodule_load_from_memory,
    [
        c_int,
        c_int,
        c_void_p,
        c_int,
    ],
    c_int,
)
def metamodule_load_from_memory(
    slot: int,
    mod_num: int,
    data: bytes,
    data_size: int,
) -> int:
    """
    load a file into the MetaModule;
    supported file formats: sunvox, mod, xm, midi;
    """


@sunvox_fn(
    _s.sv_vplayer_load,
    [
        c_int,
        c_int,
        c_char_p,
    ],
    c_int,
)
def vplayer_load(
    slot: int,
    mod_num: int,
    file_name: bytes,
) -> int:
    """
    load a file into the Vorbis Player;
    supported file formats: ogg;
    """


@sunvox_fn(
    _s.sv_vplayer_load_from_memory,
    [
        c_int,
        c_int,
        c_void_p,
        c_int,
    ],
    c_int,
)
def vplayer_load_from_memory(
    slot: int,
    mod_num: int,
    data: bytes,
    data_size: int,
) -> int:
    """
    load a file into the Vorbis Player;
    supported file formats: ogg;
    """


@sunvox_fn(
    _s.sv_get_number_of_modules,
    [
        c_int,
    ],
    c_int,
)
def get_number_of_modules(slot: int) -> int:
    """
    get the number of module slots (not the actual number of modules).
    The slot can be empty or it can contain a module.
    Here is the code to determine that the module slot X is not empty:
    ( sv_get_module_flags( slot, X ) & SV_MODULE_FLAG_EXISTS ) != 0;
    """


@sunvox_fn(
    _s.sv_find_module,
    [
        c_int,
        c_char_p,
    ],
    c_int,
)
def find_module(
    slot: int,
    name: bytes,
) -> int:
    """
    find a module by name;

    return value: module number or -1 (if not found);
    """


@sunvox_fn(
    _s.sv_get_module_flags,
    [
        c_int,
        c_int,
    ],
    c_uint32,
)
def get_module_flags(
    slot: int,
    mod_num: int,
) -> int:
    """
    sunvox.types.MODULE.FLAG_xxx
    """


@sunvox_fn(
    _s.sv_get_module_inputs,
    [
        c_int,
        c_int,
    ],
    c_int,
)
def get_module_inputs(
    slot: int,
    mod_num: int,
) -> int:
    """
    get pointers to the int[] arrays with the input links.
    Number of input links = ( module_flags & MODULE.INPUTS_MASK ) >> MODULE.INPUTS_OFF
    (this is not the actual number of connections: some links may be empty (value = -1))
    """


@sunvox_fn(
    _s.sv_get_module_outputs,
    [
        c_int,
        c_int,
    ],
    c_int,
)
def get_module_outputs(
    slot: int,
    mod_num: int,
) -> int:
    """
    get pointers to the int[] arrays with the output links.
    Number of output links =
    ( module_flags & MODULE.OUTPUTS_MASK ) >> MODULE.OUTPUTS_OFF
    (this is not the actual number of connections: some links may be empty (value = -1))
    """


@sunvox_fn(
    _s.sv_get_module_type,
    [
        c_int,
        c_int,
    ],
    c_char_p,
)
def get_module_type(
    slot: int,
    mod_num: int,
) -> bytes:
    pass


@sunvox_fn(
    _s.sv_get_module_name,
    [
        c_int,
        c_int,
    ],
    c_char_p,
)
def get_module_name(
    slot: int,
    mod_num: int,
) -> bytes:
    pass


@sunvox_fn(
    _s.sv_set_module_name,
    [
        c_int,
        c_int,
        c_char_p,
    ],
    c_int,
)
def set_module_name(slot: int, mod_num: int, name: bytes) -> int:
    pass


@sunvox_fn(
    _s.sv_get_module_xy,
    [
        c_int,
        c_int,
    ],
    c_uint32,
)
def get_module_xy(
    slot: int,
    mod_num: int,
) -> int:
    """
    get module XY coordinates packed in a single uint32 value:

    ( x & 0xFFFF ) | ( ( y & 0xFFFF ) << 16 )

    Normal working area: 0x0 ... 1024x1024
    Center: 512x512

    Use GET_MODULE_XY() macro to unpack X and Y.
    """


@sunvox_fn(
    _s.sv_set_module_xy,
    [
        c_int,
        c_int,
        c_int,
        c_int,
    ],
    c_int,
)
def set_module_xy(
    slot: int,
    mod_num: int,
    x: int,
    y: int,
) -> int:
    pass


@sunvox_fn(
    _s.sv_get_module_color,
    [
        c_int,
        c_int,
    ],
    c_int,
)
def get_module_color(
    slot: int,
    mod_num: int,
) -> int:
    """
    get module color in the following format: 0xBBGGRR
    """


@sunvox_fn(
    _s.sv_set_module_color,
    [
        c_int,
        c_int,
        c_int,
    ],
    c_int,
)
def set_module_color(
    slot: int,
    mod_num: int,
    color: int,
) -> int:
    """
    set module color in the following format: 0xBBGGRR
    """


@sunvox_fn(
    _s.sv_get_module_finetune,
    [
        c_int,
        c_int,
    ],
    c_uint32,
)
def get_module_finetune(
    slot: int,
    mod_num: int,
) -> int:
    """
    get the relative note and finetune of the module;

    return value: ( finetune & 0xFFFF ) | ( ( relative_note & 0xFFFF ) << 16 ).

    Use GET_MODULE_FINETUNE() macro to unpack finetune and relative_note.
    """


@sunvox_fn(
    _s.sv_set_module_finetune,
    [
        c_int,
        c_int,
        c_int,
    ],
    c_int,
)
def set_module_finetune(
    slot: int,
    mod_num: int,
    finetune: int,
) -> int:
    """
    change the finetune immediately
    """


@sunvox_fn(
    _s.sv_set_module_relnote,
    [
        c_int,
        c_int,
        c_int,
    ],
    c_int,
)
def set_module_relnote(
    slot: int,
    mod_num: int,
    relative_note: int,
) -> int:
    """
    change the relative note immediately
    """


@sunvox_fn(
    _s.sv_get_module_scope2,
    [
        c_int,
        c_int,
        c_int,
        c_int16_p,
        c_uint32,
    ],
    c_uint32,
)
def get_module_scope2(
    slot: int,
    mod_num: int,
    channel: int,
    dest_buf: c_int16_p,
    samples_to_read: int,
) -> int:
    """
    return value = received number of samples (may be less or equal to samples_to_read).

    Example:
      int16_t buf[ 1024 ];
      int received = sv_get_module_scope2( slot, mod_num, 0, buf, 1024 );
      //buf[ 0 ] = value of the first sample (-32768...32767);
      //buf[ 1 ] = value of the second sample;
      //...
      //buf[ received - 1 ] = value of the last received sample;
    """


@sunvox_fn(
    _s.sv_module_curve,
    [
        c_int,
        c_int,
        c_int,
        c_float_p,
        c_int,
        c_int,
    ],
    c_int,
)
def module_curve(
    slot: int,
    mod_num: int,
    curve_num: int,
    data: c_float_p,
    len: int,
    w: int,
) -> int:
    """
    access to the curve values of the specified module

    Parameters:
      slot;
      mod_num - module number;
      curve_num - curve number;
      data - destination or source buffer;
      len - number of items to read/write;
      w - read (0) or write (1).

    return value: number of items processed successfully.

    Available curves (Y=CURVE[X]):
      MultiSynth:
        0 - X = note (0..127); Y = velocity (0..1); 128 items;
        1 - X = velocity (0..256); Y = velocity (0..1); 257 items;
        2 - X = note (0..127); Y = pitch (0..1); 128 items;
            pitch range: 0 ... 16384/65535 (note0) ... 49152/65535 (note128) ... 1; semitone = 256/65535;
      WaveShaper:
        0 - X = input (0..255); Y = output (0..1); 256 items;
      MultiCtl:
        0 - X = input (0..256); Y = output (0..1); 257 items;
      Analog Generator, Generator:
        0 - X = drawn waveform sample number (0..31); Y = volume (-1..1); 32 items;
      FMX:
        0 - X = custom waveform sample number (0..255); Y = volume (-1..1); 256 items;
    """


@sunvox_fn(
    _s.sv_get_number_of_module_ctls,
    [
        c_int,
        c_int,
    ],
    c_int,
)
def get_number_of_module_ctls(
    slot: int,
    mod_num: int,
) -> int:
    pass


@sunvox_fn(
    _s.sv_get_module_ctl_name,
    [
        c_int,
        c_int,
        c_int,
    ],
    c_char_p,
)
def get_module_ctl_name(
    slot: int,
    mod_num: int,
    ctl_num: int,
) -> bytes:
    pass


@sunvox_fn(
    _s.sv_get_module_ctl_value,
    [
        c_int,
        c_int,
        c_int,
        c_int,
    ],
    c_int,
)
def get_module_ctl_value(
    slot: int,
    mod_num: int,
    ctl_num: int,
    scaled: int,
) -> int:
    """
    get the value of the specified module controller

    Parameters:
      slot;
      mod_num - module number;
      ctl_num - controller number (from 0);
      scaled - describes the type of the returned value:
        0 - real value (0,1,2...) as it is stored inside the controller;
            but the value displayed in the program interface may be different - you can use scaled=2 to get the displayed value;
        1 - scaled (0x0000...0x8000) if the controller type = 0, or the real value if the controller type = 1 (enum);
            this value can be used in the pattern column XXYY;
        2 - final value displayed in the program interface -
            in most cases it is identical to the real value (scaled=0), and sometimes it has an additional offset;

    return value: value of the specified module controller.
    """


@sunvox_fn(
    _s.sv_set_module_ctl_value,
    [
        c_int,
        c_int,
        c_int,
        c_int,
        c_int,
    ],
    c_int,
)
def set_module_ctl_value(
    slot: int,
    mod_num: int,
    ctl_num: int,
    val: int,
    scaled: int,
) -> int:
    """
    send the value to the specified module controller;
    (sv_send_event() will be used internally)
    """


@sunvox_fn(
    _s.sv_get_module_ctl_min,
    [
        c_int,
        c_int,
        c_int,
        c_int,
    ],
    c_int,
)
def get_module_ctl_min(
    slot: int,
    mod_num: int,
    ctl_num: int,
    scaled: int,
) -> int:
    pass


@sunvox_fn(
    _s.sv_get_module_ctl_max,
    [
        c_int,
        c_int,
        c_int,
        c_int,
    ],
    c_int,
)
def get_module_ctl_max(
    slot: int,
    mod_num: int,
    ctl_num: int,
    scaled: int,
) -> int:
    pass


@sunvox_fn(
    _s.sv_get_module_ctl_offset,
    [
        c_int,
        c_int,
        c_int,
    ],
    c_int,
)
def get_module_ctl_offset(
    slot: int,
    mod_num: int,
    ctl_num: int,
) -> int:
    """Get display value offset"""


@sunvox_fn(
    _s.sv_get_module_ctl_type,
    [
        c_int,
        c_int,
        c_int,
    ],
    c_int,
)
def get_module_ctl_type(
    slot: int,
    mod_num: int,
    ctl_num: int,
) -> int:
    """
    0 - normal (scaled);
    1 - selector (enum);
    """


@sunvox_fn(
    _s.sv_get_module_ctl_group,
    [
        c_int,
        c_int,
        c_int,
    ],
    c_int,
)
def get_module_ctl_group(
    slot: int,
    mod_num: int,
    ctl_num: int,
) -> int:
    pass


@sunvox_fn(
    _s.sv_new_pattern,
    [
        c_int,
        c_int,
        c_int,
        c_int,
        c_int,
        c_int,
        c_int,
        c_char_p,
    ],
    c_int,
    needs_lock=True,
)
def new_pattern(
    slot: int,
    clone: int,
    x: int,
    y: int,
    tracks: int,
    lines: int,
    icon_seed: int,
    name: bytes,
) -> int:
    """create a new pattern"""


@sunvox_fn(
    _s.sv_remove_pattern,
    [
        c_int,
        c_int,
    ],
    c_int,
)
def remove_pattern(slot: int, pat_num: int) -> int:
    """remove selected pattern"""


@sunvox_fn(
    _s.sv_get_number_of_patterns,
    [
        c_int,
    ],
    c_int,
)
def get_number_of_patterns(
    slot: int,
) -> int:
    """
    get the number of pattern slots (not the actual number of patterns).
    The slot can be empty or it can contain a pattern.
    Here is the code to determine that the pattern slot X is not empty:
    sv_get_pattern_lines( slot, X ) > 0;
    """


@sunvox_fn(
    _s.sv_find_pattern,
    [
        c_int,
        c_char_p,
    ],
    c_int,
)
def find_pattern(
    slot: int,
    name: bytes,
) -> int:
    """
    find a pattern by name;

    return value: pattern number or -1 (if not found);
    """


@sunvox_fn(
    _s.sv_get_pattern_x,
    [
        c_int,
        c_int,
    ],
    c_int,
)
def get_pattern_x(
    slot: int,
    pat_num: int,
) -> int:
    """
    get pattern position;

    x - line number (horizontal position on the timeline)
    """


@sunvox_fn(
    _s.sv_get_pattern_y,
    [
        c_int,
        c_int,
    ],
    c_int,
)
def get_pattern_y(
    slot: int,
    pat_num: int,
) -> int:
    """
    get pattern position;

    y - vertical position on the timeline;
    """


@sunvox_fn(
    _s.sv_set_pattern_xy,
    [
        c_int,
        c_int,
        c_int,
        c_int,
    ],
    c_int,
    needs_lock=True,
)
def set_pattern_xy(
    slot: int,
    pat_num: int,
    x: int,
    y: int,
) -> int:
    """
    set pattern position;

    Parameters:
      x - line number (horizontal position on the timeline);
      y - vertical position on the timeline;
    """


@sunvox_fn(
    _s.sv_get_pattern_tracks,
    [
        c_int,
        c_int,
    ],
    c_int,
)
def get_pattern_tracks(
    slot: int,
    pat_num: int,
) -> int:
    """
    get pattern size;

    return value: number of pattern tracks;
    """


@sunvox_fn(
    _s.sv_get_pattern_lines,
    [
        c_int,
        c_int,
    ],
    c_int,
)
def get_pattern_lines(
    slot: int,
    pat_num: int,
) -> int:
    """
    get pattern size;

    return value: number of pattern lines;
    """


@sunvox_fn(
    _s.sv_set_pattern_size,
    [
        c_int,
        c_int,
        c_int,
        c_int,
    ],
    c_int,
    needs_lock=True,
)
def set_pattern_size(slot: int, pat_num: int, tracks: int, lines: int) -> int:
    pass


@sunvox_fn(
    _s.sv_get_pattern_name,
    [
        c_int,
        c_int,
    ],
    c_char_p,
)
def get_pattern_name(
    slot: int,
    pat_num: int,
) -> bytes:
    pass


@sunvox_fn(
    _s.sv_set_pattern_name,
    [
        c_int,
        c_int,
        c_char_p,
    ],
    c_int,
    needs_lock=True,
)
def set_pattern_name(
    slot: int,
    pat_num: int,
    name: bytes,
) -> int:
    pass


@sunvox_fn(
    _s.sv_get_pattern_data,
    [
        c_int,
        c_int,
    ],
    sunvox_note_p,
)
def get_pattern_data(
    slot: int,
    pat_num: int,
) -> sunvox_note_p:
    """
    get the pattern buffer (for reading and writing)

    containing notes (events) in the following order:
      line 0: note for track 0, note for track 1, ... note for track X;
      line 1: note for track 0, note for track 1, ... note for track X;
      ...
      line X: ...

    Example:
      int pat_tracks = sv_get_pattern_tracks( slot, pat_num ); //number of tracks
      sunvox_note* data = sv_get_pattern_data( slot, pat_num );
        //get the buffer with all the pattern events (notes)
      sunvox_note* n = &data[ line_number * pat_tracks + track_number ];
      ... and then do someting with note n ...
    """


@sunvox_fn(
    _s.sv_set_pattern_event,
    [
        c_int,
        c_int,
        c_int,
        c_int,
        c_int,
        c_int,
        c_int,
        c_int,
        c_int,
    ],
    c_int,
)
def set_pattern_event(
    slot: int,
    pat_num: int,
    track: int,
    line: int,
    nn: int,
    vv: int,
    mm: int,
    ccee: int,
    xxyy: int,
) -> int:
    """
    write the pattern event to the cell at the specified line and track
    nn,vv,mm,ccee,xxyy are the same as the fields of sunvox_note structure.
    Only non-negative values will be written to the pattern.
    Return value: 0 (sucess) or negative error code.
    """


@sunvox_fn(
    _s.sv_get_pattern_event,
    [
        c_int,
        c_int,
        c_int,
        c_int,
        c_int,
    ],
    c_int,
)
def get_pattern_event(
    slot: int,
    pat_num: int,
    track: int,
    line: int,
    column: int,
) -> int:
    """
    read a pattern event at the specified line and track
    column (field number):
       0 - note (NN);
       1 - velocity (VV);
       2 - module (MM);
       3 - controller number or effect (CCEE);
       4 - controller value or effect parameter (XXYY);
    Return value: value of the specified field or negative error code.
    """


@sunvox_fn(
    _s.sv_pattern_mute,
    [
        c_int,
        c_int,
        c_int,
    ],
    c_int,
)
def pattern_mute(
    slot: int,
    pat_num: int,
    mute: int,
) -> int:
    """
    mute (1) / unmute (0) specified pattern;

    negative values are ignored;

    return value: previous state (1 - muted; 0 - unmuted) or -1 (error);
    """


@sunvox_fn(
    _s.sv_get_ticks,
    [],
    c_uint32,
)
def get_ticks() -> int:
    """
    SunVox engine uses its own time space, measured in system ticks (don't confuse it
    with the project ticks);

    required when calculating the out_time parameter in the sv_audio_callback().

    Use sv_get_ticks() to get current tick counter (from 0 to 0xFFFFFFFF).
    """


@sunvox_fn(
    _s.sv_get_ticks_per_second,
    [],
    c_uint32,
)
def get_ticks_per_second() -> int:
    """
    SunVox engine uses its own time space, measured in system ticks (don't confuse it
    with the project ticks);

    required when calculating the out_time parameter in the sv_audio_callback().

    Use sv_get_ticks_per_second() to get the number of SunVox ticks per second.
    """


@sunvox_fn(
    _s.sv_get_log,
    [
        c_int,
    ],
    c_char_p,
)
def get_log(
    size: int,
) -> bytes:
    """
    get the latest messages from the log

    Parameters:
      size - max number of bytes to read.

    Return value: pointer to the null-terminated string with the latest log messages.
    """


__all__ = [
    "DEFAULT_DLL_BASE",
    "DLL_BASE",
    "DLL_PATH",
    "audio_callback",
    "audio_callback2",
    "open_slot",
    "close_slot",
    "lock_slot",
    "unlock_slot",
    "init",
    "deinit",
    "get_sample_rate",
    "update_input",
    "load",
    "load_from_memory",
    "save",
    "play",
    "play_from_beginning",
    "stop",
    "pause",
    "resume",
    "sync_resume",
    "set_autostop",
    "get_autostop",
    "end_of_song",
    "rewind",
    "volume",
    "set_event_t",
    "send_event",
    "get_current_line",
    "get_current_line2",
    "get_current_signal_level",
    "get_song_name",
<<<<<<< HEAD
    "get_base_version",
=======
    "set_song_name",
>>>>>>> 3c4cb29f
    "get_song_bpm",
    "get_song_tpl",
    "get_song_length_frames",
    "get_song_length_lines",
    "get_time_map",
    "new_module",
    "remove_module",
    "connect_module",
    "disconnect_module",
    "find_module",
    "load_module",
    "load_module_from_memory",
    "metamodule_load",
    "metamodule_load_from_memory",
    "sampler_load",
    "sampler_load_from_memory",
    "sampler_par",
    "vplayer_load",
    "vplayer_load_from_memory",
    "get_number_of_modules",
    "get_module_flags",
    "get_module_inputs",
    "get_module_outputs",
    "get_module_name",
    "set_module_name",
    "get_module_xy",
    "set_module_xy",
    "get_module_color",
    "set_module_color",
    "get_module_finetune",
    "set_module_finetune",
    "set_module_relnote",
    "get_module_type",
    "get_module_scope2",
    "module_curve",
    "get_number_of_module_ctls",
    "get_module_ctl_name",
    "get_module_ctl_value",
    "set_module_ctl_value",
    "get_module_ctl_group",
    "get_module_ctl_max",
    "get_module_ctl_min",
    "get_module_ctl_offset",
    "get_module_ctl_type",
    "new_pattern",
    "remove_pattern",
    "get_number_of_patterns",
    "find_pattern",
    "get_pattern_x",
    "get_pattern_y",
    "set_pattern_xy",
    "get_pattern_tracks",
    "get_pattern_lines",
    "set_pattern_size",
    "get_pattern_name",
    "set_pattern_name",
    "get_pattern_data",
    "get_pattern_event",
    "set_pattern_event",
    "pattern_mute",
    "get_ticks",
    "get_ticks_per_second",
    "get_log",
    "sunvox_fn",
]<|MERGE_RESOLUTION|>--- conflicted
+++ resolved
@@ -2111,11 +2111,8 @@
     "get_current_line2",
     "get_current_signal_level",
     "get_song_name",
-<<<<<<< HEAD
+    "set_song_name",
     "get_base_version",
-=======
-    "set_song_name",
->>>>>>> 3c4cb29f
     "get_song_bpm",
     "get_song_tpl",
     "get_song_length_frames",
